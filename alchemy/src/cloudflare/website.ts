import fs from "node:fs/promises";
import path from "node:path";
import { alchemy } from "../alchemy.js";
import { Exec } from "../os/exec.js";
import { Assets } from "./assets.js";
import type { Bindings } from "./bindings.js";
import { Worker, type AssetsConfig, type WorkerProps } from "./worker.js";
import { WranglerJson } from "./wrangler.json.js";

export interface WebsiteProps<B extends Bindings>
  extends Omit<WorkerProps<B>, "name" | "assets" | "entrypoint"> {
  /**
   * The command to run to build the site
   */
  command: string;
  /**
   * The name of the worker
   *
   * @default id
   */
  name?: string;
  /**
   * The entrypoint to your server
   *
   * @default - a simple server that serves static assets is generated
   */
  main?: string;
  /**
   * The directory containing your static assets
   *
   * @default "./dist"
   */
  assets?:
    | string
    | ({
        dist?: string;
      } & AssetsConfig);
  /**
   * @default process.cwd()
   */
  cwd?: string;

  /**
   * Write a wrangler.jsonc file
   *
   * @default - no wrangler.jsonc file is written
   */
  wrangler?: boolean | string;
}

export type Website<B extends Bindings> = B extends { ASSETS: any }
  ? never
  : Worker<B & { ASSETS: Assets }>;

export async function Website<B extends Bindings>(
  id: string,
  props: WebsiteProps<B>
): Promise<Website<B>> {
  if (props.bindings?.ASSETS) {
    throw new Error("ASSETS binding is reserved for internal use");
  }

  return alchemy.run(id, async () => {
    // building the site requires a wrangler.jsonc file to start
    // - so initialize an empty one if it doesn't exist

    const cwd = path.resolve(props.cwd || process.cwd());
    const fileName =
      typeof props.wrangler === "boolean" ? "wrangler.jsonc" : props.wrangler;
    const wranglerPath =
      fileName && path.relative(cwd, path.join(cwd, fileName));

    if (props.wrangler) {
      try {
        await fs.access(wranglerPath!);
      } catch {
        await fs.writeFile(
          wranglerPath!,
          JSON.stringify(
            {
              name: id,
              main: props.main,
              compatibility_date: new Date().toISOString().split("T")[0],
            },
            null,
            2
          )
        );
      }
    }

    await Exec("build", {
      command: props.command,
    });

<<<<<<< HEAD
    const dist =
      typeof props.assets === "string"
        ? props.assets
        : (props.assets?.dist ?? "dist");

    console.log("dist", dist);
    console.log("cwd", cwd);
    console.log("dist", path.resolve(cwd, dist));

    const staticAssets = await Assets("assets", {
      path: dist,
    });

=======
>>>>>>> be9279bf
    const worker = await Worker("worker", {
      ...props,
      name: props.name ?? id,
      entrypoint: props.main,
      bundle: {
        target: "esnext",
        platform: "node",
        ...props.bundle,
      },
      assets: {
        html_handling: "auto-trailing-slash",
        not_found_handling: "single-page-application",
        run_worker_first: false,
        ...(typeof props.assets === "string" ? {} : props.assets),
      },
      script: props.main
        ? undefined
        : `
export default {
  async fetch(request, env) {
    return new Response("Not Found", { status: 404 });
  },
};`,
      url: true,
      adopt: true,
      bindings: {
        ...props.bindings,
        ASSETS: await Assets("assets", {
          path:
            typeof props.assets === "string"
              ? props.assets
              : (props.assets?.dist ?? "dist"),
        }),
      },
    });

    if (props.wrangler) {
      await WranglerJson("wrangler.jsonc", {
        path: wranglerPath,
        worker,
      });
    }

    return worker as Website<B>;
  });
}<|MERGE_RESOLUTION|>--- conflicted
+++ resolved
@@ -93,22 +93,6 @@
       command: props.command,
     });
 
-<<<<<<< HEAD
-    const dist =
-      typeof props.assets === "string"
-        ? props.assets
-        : (props.assets?.dist ?? "dist");
-
-    console.log("dist", dist);
-    console.log("cwd", cwd);
-    console.log("dist", path.resolve(cwd, dist));
-
-    const staticAssets = await Assets("assets", {
-      path: dist,
-    });
-
-=======
->>>>>>> be9279bf
     const worker = await Worker("worker", {
       ...props,
       name: props.name ?? id,
