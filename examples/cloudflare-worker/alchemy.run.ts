--- conflicted
+++ resolved
@@ -4,12 +4,8 @@
   DurableObjectNamespace,
   Queue,
   R2Bucket,
-<<<<<<< HEAD
-  R2RestStateStore,
   Secret,
   SecretsStore,
-=======
->>>>>>> cd7d1047
   Worker,
   Workflow,
   WranglerJson,
@@ -35,14 +31,17 @@
   adopt: true,
 });
 
-export const secretsStore = await SecretsStore(`cloudflare-worker-secrets${BRANCH_PREFIX}`, {
-  name: `cloudflare-worker-secrets${BRANCH_PREFIX}`,
-  secrets: {
-    API_KEY: alchemy.secret("example-api-key-value"),
-    DATABASE_URL: alchemy.secret("example-database-url"),
+export const secretsStore = await SecretsStore(
+  `cloudflare-worker-secrets${BRANCH_PREFIX}`,
+  {
+    name: `cloudflare-worker-secrets${BRANCH_PREFIX}`,
+    secrets: {
+      API_KEY: alchemy.secret("example-api-key-value"),
+      DATABASE_URL: alchemy.secret("example-database-url"),
+    },
+    adopt: true,
   },
-  adopt: true,
-});
+);
 
 // Example of adding individual secrets to the store
 await Secret("OAUTH_SECRET", {
